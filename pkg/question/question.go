// Copyright Amazon.com Inc. or its affiliates. All Rights Reserved.
//
// Licensed under the Apache License, Version 2.0 (the "License"). You may
// not use this file except in compliance with the License. A copy of the
// License is located at
//
//     http://aws.amazon.com/apache2.0/
//
// or in the "license" file accompanying this file. This file is distributed
// on an "AS IS" BASIS, WITHOUT WARRANTIES OR CONDITIONS OF ANY KIND, either
// express or implied. See the License for the specific language governing
// permissions and limitations under the License.

package question

import (
	"bufio"
	"errors"
	"fmt"
	"os"
	"strconv"
	"strings"

	"simple-ec2/pkg/cfn"
	"simple-ec2/pkg/cli"
	"simple-ec2/pkg/config"
	"simple-ec2/pkg/ec2helper"
	"simple-ec2/pkg/table"

	"github.com/aws/aws-sdk-go/aws"
	"github.com/aws/aws-sdk-go/aws/endpoints"
	"github.com/aws/aws-sdk-go/service/ec2"
)

const yesNoOption = "[ yes / no ]"
const userChoicePrompt = "Your Choice >> "

type CheckInput func(*ec2helper.EC2Helper, string) bool

type AskQuestionInput struct {
	QuestionString    string
	OptionsString     *string
	DefaultOptionRepr *string
	DefaultOption     *string
	IndexedOptions    []string
	StringOptions     []string
	AcceptAnyString   bool
	AcceptAnyInteger  bool
	EC2Helper         *ec2helper.EC2Helper
	Fns               []CheckInput
}

// Ask a question on CLI, with a default input and a list of valid inputs.
func AskQuestion(input *AskQuestionInput) string {

	// Ask the question
	fmt.Println()
	fmt.Println(input.QuestionString)

	/*
		Print the specific representation of the default option. If no representation is sepcified,
		just use default option's value
	*/
	if input.DefaultOptionRepr != nil {
		fmt.Printf("[Press enter to choose default: %s]", *input.DefaultOptionRepr)
	} else if input.DefaultOption != nil {
		fmt.Printf("[Press enter to choose default: %s]", *input.DefaultOption)
	}

	fmt.Println()
	if input.OptionsString != nil {
		fmt.Print(*input.OptionsString)
	}

	fmt.Printf(userChoicePrompt)
	// Keep asking for user input until one valid input in entered
	for {
		// Read input from the user and convert CRLF to LF
		reader := bufio.NewReader(os.Stdin)
		answer, _ := reader.ReadString('\n')
		answer = strings.Replace(answer, "\n", "", -1)

		// If no input is entered, simply return the default value, if there is one
		if answer == "" && input.DefaultOption != nil {
			return *input.DefaultOption
		}

		// Check if the answer is a valid index in the indexed options. If so, return the option value
		if input.IndexedOptions != nil {
			index, err := strconv.Atoi(answer)
			if err == nil && index >= 1 && index <= len(input.IndexedOptions) {
				return input.IndexedOptions[index-1]
			}
		}

		// Check if the input matches any string option. If so, return it immediately
		if input.StringOptions != nil {
			for _, input := range input.StringOptions {
				if input == answer {
					return answer
				}
			}
		}

		// Check if any CheckInput function validates the input. If so, return it immediately
		if input.EC2Helper != nil && input.Fns != nil {
			for _, fn := range input.Fns {
				if fn(input.EC2Helper, answer) {
					return answer
				}
			}
		}

		// If an arbitrary integer is allowed, try to parse the input as an integer
		if input.AcceptAnyInteger {
			_, err := strconv.Atoi(answer)
			if err == nil {
				return answer
			}
		}

		// If an arbitrary string is allowed, return the answer anyway
		if input.AcceptAnyString {
			return answer
		}

		// No match at all
		fmt.Println("Input invalid. Please try again.")
	}
}

// Ask for the region to use
func AskRegion(h *ec2helper.EC2Helper) (*string, error) {
	defaultRegion := h.Sess.Config.Region
	regionDescription := getRegionDescriptions()
	const regionPerRow = 1
	const elementPerRegion = 3

	// Get all enabled regions and make sure no error
	regions, err := h.GetEnabledRegions()
	if err != nil {
		return nil, err
	}

	data := [][]string{}
	indexedOptions := []string{}

	// Fill the data used for drawing a table and the options map
	var row []string
	for index, region := range regions {
		indexedOptions = append(indexedOptions, *region.RegionName)

		if index%regionPerRow == 0 {
			row = []string{}
		}

		row = append(row, fmt.Sprintf("%d.", index+1))
		row = append(row, fmt.Sprintf("%s", *region.RegionName))
		desc, found := (*regionDescription)[*region.RegionName]
		if found {
			row = append(row, desc)
		}

		// Append the row to the data when the row is filled with 4 elements
		if len(row) == regionPerRow*elementPerRegion {
			data = append(data, row)
		}
	}

	optionsText := table.BuildTable(data, []string{"Option", "Region", "Description"})
	question := "Select the region: "

	answer := AskQuestion(&AskQuestionInput{
		QuestionString: question,
		DefaultOption:  defaultRegion,
		OptionsString:  &optionsText,
		IndexedOptions: indexedOptions,
	})

	return &answer, nil
}

func getRegionDescriptions() *map[string]string {
	partition := endpoints.AwsPartition()
	regions := partition.Regions()

	// Put in all descriptions
	descs := map[string]string{}
	for id, region := range regions {
		descs[id] = region.Description()
	}

	// Hardcode ap-northeast-3, because it's not included in the SDK
	descs["ap-northeast-3"] = "Asia Pacific (Osaka)"

	return &descs
}

/*
Ask for the launch template to use. The result will either be a launch template id or response.No,
indicating not using a launch template.
*/
func AskLaunchTemplate(h *ec2helper.EC2Helper) *string {
	// Get all launch templates. If no launch template is available, skip this question
	launchTemplates, err := h.GetLaunchTemplatesInRegion()
	if err != nil || len(launchTemplates) <= 0 {
		return aws.String(cli.ResponseNo)
	}

	data := [][]string{}
	indexedOptions := []string{}

	// Fill the data used for drawing a table and the options map
	for index, launchTemplate := range launchTemplates {
		indexedOptions = append(indexedOptions, *launchTemplate.LaunchTemplateId)

		launchTemplateName := fmt.Sprintf("%s(%s)", *launchTemplate.LaunchTemplateName,
			*launchTemplate.LaunchTemplateId)
		data = append(data, []string{fmt.Sprintf("%d.", index+1), launchTemplateName,
			strconv.FormatInt(*launchTemplate.LatestVersionNumber, 10)})
	}

	// Add the do not use launch template option at the end
	defaultOptionRepr, defaultOptionValue := "Do not use launch template", cli.ResponseNo
	indexedOptions = append(indexedOptions, defaultOptionValue)
	data = append(data, []string{fmt.Sprintf("%d.", len(data)+1), defaultOptionRepr})

	optionsText := table.BuildTable(data, []string{"Option", "Launch Template", "Latest Version"})
	question := "Select the launch template you wish to use: "

	answer := AskQuestion(&AskQuestionInput{
		QuestionString:    question,
		DefaultOptionRepr: &defaultOptionRepr,
		DefaultOption:     &defaultOptionValue,
		OptionsString:     &optionsText,
		IndexedOptions:    indexedOptions,
	})

	return &answer
}

// Ask for the launch template version to use. The result will be a launch template version
func AskLaunchTemplateVersion(h *ec2helper.EC2Helper, launchTemplateId string) (*string, error) {
	launchTemplateVersions, err := h.GetLaunchTemplateVersions(launchTemplateId, nil)
	if err != nil || launchTemplateVersions == nil {
		return nil, err
	}

	data := [][]string{}
	indexedOptions := []string{}

	// Fill the data used for drawing a table and the options map
	var defaultVersion string
	for _, launchTemplateVersion := range launchTemplateVersions {
		versionString := strconv.FormatInt(*launchTemplateVersion.VersionNumber, 10)
		// Note that launch template versions are sorted, so basically index+1 = version
		indexedOptions = append(indexedOptions, versionString)

		// If the version has description, show it
		var versionDescription string
		if launchTemplateVersion.VersionDescription != nil {
			versionDescription = *launchTemplateVersion.VersionDescription
		} else {
			versionDescription = "-"
		}

		data = append(data, []string{fmt.Sprintf("%s.", versionString), versionDescription})

		if *launchTemplateVersion.DefaultVersion {
			defaultVersion = versionString
		}
	}

	optionsText := table.BuildTable(data, []string{"Option(Version Number)", "Description"})
	question := "Select the launch template version you wish to use: "

	answer := AskQuestion(&AskQuestionInput{
		QuestionString: question,
		DefaultOption:  &defaultVersion,
		OptionsString:  &optionsText,
		IndexedOptions: indexedOptions,
	})

	return &answer, nil
}

// Ask whether the users want to enter instance type themselves or seek advice
func AskIfEnterInstanceType(h *ec2helper.EC2Helper) (*string, error) {
	// Find the deault free instance type. If no default instance type available, simply don't give default option
	var defaultInstanceTypeText *string
	defaultInstanceType, err := h.GetDefaultFreeTierInstanceType()
	if err != nil {
		return nil, err
	}
	if defaultInstanceType != nil {
		defaultInstanceTypeText = defaultInstanceType.InstanceType
	}

	indexedOptions := []string{cli.ResponseYes, cli.ResponseNo}

	optionsText := "1. I will enter the instance type\n2. I need advice given vCPUs and memory\n"
	question := "Please confirm if you would like to launch instance with following options: "

	answer := AskQuestion(&AskQuestionInput{
		QuestionString: question,
		DefaultOption:  defaultInstanceTypeText,
		OptionsString:  &optionsText,
		IndexedOptions: indexedOptions,
	})

	return &answer, nil
}

// Ask the users to enter instace type
func AskInstanceType(h *ec2helper.EC2Helper) (*string, error) {
	instanceTypes, err := h.GetInstanceTypesInRegion()
	if err != nil {
		return nil, err
	}

	// Find the default free instance type. If no default instance type available, simply don't give default option
	var defaultInstanceTypeText *string
	defaultInstanceType, err := h.GetDefaultFreeTierInstanceType()
	if err != nil {
		return nil, err
	}
	if defaultInstanceType != nil {
		defaultInstanceTypeText = defaultInstanceType.InstanceType
	}

	stringOptions := []string{}

	// Add all queried instance types to options
	for _, instanceTypeInfo := range instanceTypes {
		stringOptions = append(stringOptions, *instanceTypeInfo.InstanceType)
	}

	question := "Please enter the instance type (eg. m5.xlarge, c5.xlarge): "

	answer := AskQuestion(&AskQuestionInput{
		QuestionString: question,
		DefaultOption:  defaultInstanceTypeText,
		StringOptions:  stringOptions,
	})

	return &answer, nil
}

// Ask the users to enter instace type vCPUs
func AskInstanceTypeVCpu() string {
	question := "Please enter the amount of vCPUs (integer): "

	answer := AskQuestion(&AskQuestionInput{
		QuestionString:   question,
		AcceptAnyInteger: true,
	})

	return answer
}

// Ask the users to enter instace type memory
func AskInstanceTypeMemory() string {
	question := "Please enter the amount of memory in GiB (integer): "

	answer := AskQuestion(&AskQuestionInput{
		QuestionString:   question,
		AcceptAnyInteger: true,
	})

	return answer
}

// Ask the users to select an instance type given the options from Instance Selector
func AskInstanceTypeInstanceSelector(h *ec2helper.EC2Helper, instanceSelector ec2helper.InstanceSelector,
	vcpus, memory string) (*string, error) {
	// Parse string to numbers
	vcpusInt, err := strconv.Atoi(vcpus)
	if err != nil {
		return nil, err
	}
	memoryInt, err := strconv.Atoi(memory)
	if err != nil {
		return nil, err
	}

	// get instance types from instance selector
	instanceTypes, err := h.GetInstanceTypesFromInstanceSelector(instanceSelector, vcpusInt, memoryInt)
	if err != nil {
		return nil, err
	}

	data := [][]string{}
	indexedOptions := []string{}

	var optionsText string
	if len(instanceTypes) > 0 {
		for index, instanceType := range instanceTypes {
			// Fill the data with properties
			data = append(data, []string{
				fmt.Sprintf("%d.", index+1),
				*instanceType.InstanceType,
				strconv.FormatInt(*instanceType.VCpuInfo.DefaultVCpus, 10),
				strconv.FormatFloat(float64(*instanceType.MemoryInfo.SizeInMiB)/1024, 'f', 2, 64) + " GiB",
				strconv.FormatBool(*instanceType.InstanceStorageSupported),
			})

			indexedOptions = append(indexedOptions, *instanceType.InstanceType)
		}

		optionsText = table.BuildTable(data, []string{"Option", "Instance Type", "vCPUs",
			"Memory", "Instance Storage"})
	} else {
		return nil, errors.New("No suggested instance types available. Please enter vCPUs and memory again. ")
	}

	question := "Please select an instance type: "

	answer := AskQuestion(&AskQuestionInput{
		QuestionString: question,
		OptionsString:  &optionsText,
		IndexedOptions: indexedOptions,
	})

	return &answer, nil
}

/*
Ask the users to select an image. This function is different from other question-asking functions.
It returns not a string but an ec2.Image object
*/
func AskImage(h *ec2helper.EC2Helper, instanceType string) (*ec2.Image, error) {
	// get info about the instance type
	instanceTypeInfo, err := h.GetInstanceType(instanceType)
	if err != nil {
		return nil, err
	}

	// Use instance-store if supported
	rootDeviceType := "ebs"
	if *instanceTypeInfo.InstanceStorageSupported {
		rootDeviceType = "instance-store"
	}

	defaultImages, err := h.GetLatestImages(&rootDeviceType)
	if err != nil {
		return nil, err
	}

	data := [][]string{}
	indexedOptions := []string{}

	var defaultImageRepr, defaultImageId, optionsText string
	if defaultImages != nil && len(*defaultImages) > 0 {
		// Pick the available image with the highest priority as the default choice
		priority := ec2helper.GetImagePriority()
		for _, osName := range priority {
			image, found := (*defaultImages)[osName]
			if found {
				defaultImageRepr = fmt.Sprintf("Latest %s image", osName)
				defaultImageId = *image.ImageId
				break
			}
		}

		// Add all default images to indexed options, with priority
		counter := 0
		for _, osName := range priority {
			image, found := (*defaultImages)[osName]
			if found {
				indexedOptions = append(indexedOptions, *image.ImageId)
				data = append(data, []string{fmt.Sprintf("%d.", counter+1), osName, *image.ImageId,
					*image.CreationDate})
				counter++
			}
		}

		optionsText = table.BuildTable(data, []string{"Option", "Operating System", "Image ID",
			"Creation Date"})
	} else {
		optionsText = "No default images available\n"
	}

	// Add the option to enter an image id
	optionsText += "[ any image id ]: Select the image id\n"

	question := "Please select or enter the AMI: "

	answer := AskQuestion(&AskQuestionInput{
		QuestionString:    question,
		DefaultOptionRepr: &defaultImageRepr,
		DefaultOption:     &defaultImageId,
		OptionsString:     &optionsText,
		IndexedOptions:    indexedOptions,
		EC2Helper:         h,
		Fns:               []CheckInput{ec2helper.ValidateImageId},
	})

	// Find the image information
	if defaultImages != nil {
		for _, image := range *defaultImages {
			if *image.ImageId == answer {
				return image, nil
			}
		}
	}

	return nil, errors.New(fmt.Sprintf("No image information for %s found", answer))
}

// Ask if the users want to keep EBS volumes after instance termination
func AskKeepEbsVolume() string {
	stringOptions := []string{cli.ResponseYes, cli.ResponseNo}
	optionsText := yesNoOption + "\n"
	question := "Do you want to keep the EBS volume(s) after the instance is terminated?"

	answer := AskQuestion(&AskQuestionInput{
		QuestionString: question,
		DefaultOption:  aws.String(cli.ResponseNo),
		OptionsString:  &optionsText,
		StringOptions:  stringOptions,
	})

	return answer
}

// Ask if the users want to set an auto-termination timer for the instance
func AskAutoTerminationTimerMinutes() string {
	stringOptions := []string{cli.ResponseNo}
	optionsText := "[ integer ] Auto-termination timer in minutes\n" + "[ no ] No auto-termination" + "\n"
	question := "Do you want to set an auto-termination timer for the instance?"

	answer := AskQuestion(&AskQuestionInput{
		QuestionString:   question,
		DefaultOption:    aws.String(cli.ResponseNo),
		OptionsString:    &optionsText,
		StringOptions:    stringOptions,
		AcceptAnyInteger: true,
	})

	return answer
}

// Ask the users to select a VPC
func AskVpc(h *ec2helper.EC2Helper) (*string, error) {
	vpcs, err := h.GetAllVpcs()
	if err != nil {
		return nil, err
	}

	data := [][]string{}
	indexedOptions := []string{}
	defaultOptionRepr, defaultOptionValue := "Create new VPC", cli.ResponseNew

	// Add VPCs to the data for table
	if vpcs != nil {
		for index, vpc := range vpcs {
			indexedOptions = append(indexedOptions, *vpc.VpcId)

			vpcName := *vpc.VpcId
			vpcTagName := ec2helper.GetTagName(vpc.Tags)
			if vpcTagName != nil {
				vpcName = fmt.Sprintf("%s(%s)", *vpcTagName, *vpc.VpcId)
			}

			if *vpc.IsDefault {
				defaultOptionRepr, defaultOptionValue = vpcName, *vpc.VpcId
			}

			data = append(data, []string{fmt.Sprintf("%d.", index+1), vpcName, *vpc.CidrBlock})
		}
	}

	indexedOptions = append(indexedOptions, cli.ResponseNew)
	data = append(data, []string{fmt.Sprintf("%d.", len(data)+1),
		fmt.Sprintf("Create new VPC with default CIDR and %d subnets", cfn.RequiredAvailabilityZones)})

	question := "What VPC would you like to launch into?"
	optionsText := table.BuildTable(data, []string{"Option", "VPC", "CIDR Block"})

	answer := AskQuestion(&AskQuestionInput{
		QuestionString:    question,
		DefaultOptionRepr: &defaultOptionRepr,
		DefaultOption:     &defaultOptionValue,
		OptionsString:     &optionsText,
		IndexedOptions:    indexedOptions,
	})

	return &answer, nil
}

// Ask the users to select a subnet
func AskSubnet(h *ec2helper.EC2Helper, vpcId string) (*string, error) {
	subnets, err := h.GetSubnetsByVpc(vpcId)
	if err != nil {
		return nil, err
	}

	data := [][]string{}
	indexedOptions := []string{}
	var defaultOptionRepr, defaultOptionValue *string = nil, nil

	// Add security groups to the data for table
	for index, subnet := range subnets {
		indexedOptions = append(indexedOptions, *subnet.SubnetId)

		subnetName := *subnet.SubnetId
		subnetTagName := ec2helper.GetTagName(subnet.Tags)
		if subnetTagName != nil {
			subnetName = fmt.Sprintf("%s(%s)", *subnetTagName, *subnet.SubnetId)
		}

		data = append(data, []string{fmt.Sprintf("%d.", index+1), subnetName, *subnet.AvailabilityZone,
			*subnet.CidrBlock})
	}

	defaultOptionRepr, defaultOptionValue = &data[0][1], subnets[0].SubnetId
	question := "What subnet would you like to launch into?"
	optionsText := table.BuildTable(data, []string{"Option", "Subnet", "Availability Zone", "CIDR Block"})

	answer := AskQuestion(&AskQuestionInput{
		QuestionString:    question,
		DefaultOptionRepr: defaultOptionRepr,
		DefaultOption:     defaultOptionValue,
		OptionsString:     &optionsText,
		IndexedOptions:    indexedOptions,
	})

	return &answer, nil
}

// Ask the users to select a subnet placeholder
func AskSubnetPlaceholder(h *ec2helper.EC2Helper) (*string, error) {
	availabilityZones, err := h.GetAvailableAvailabilityZones()
	if err != nil {
		return nil, err
	}

	data := [][]string{}
	indexedOptions := []string{}

	// Add availability zones to the data for table
	for index, zone := range availabilityZones {
		indexedOptions = append(indexedOptions, *zone.ZoneName)

		data = append(data, []string{fmt.Sprintf("%d.", index+1), *zone.ZoneName, *zone.ZoneId})
	}
	defaultOptionRepr, defaultOptionValue := &data[0][1], &data[0][1]

	question := "What availability zone would you like to launch into?"
	optionsText := table.BuildTable(data, []string{"Option", "Zone Name", "Zone ID"})

	answer := AskQuestion(&AskQuestionInput{
		QuestionString:    question,
		DefaultOptionRepr: defaultOptionRepr,
		DefaultOption:     defaultOptionValue,
		OptionsString:     &optionsText,
		IndexedOptions:    indexedOptions,
	})

	return &answer, nil
}

// Ask the users to select security groups
func AskSecurityGroups(groups []*ec2.SecurityGroup, addedGroups []string) string {
	data := [][]string{}
	indexedOptions := []string{}
	var defaultOptionRepr, defaultOptionValue *string = nil, nil

	// Add security groups to the data for table
	if groups != nil {
		counter := 0
		for _, group := range groups {
			// If this security group is already added, just don't display it here
			isFound := false
			for _, addedGroupId := range addedGroups {
				if addedGroupId == *group.GroupId {
					isFound = true
					break
				}
			}
			if isFound {
				continue
			}

			indexedOptions = append(indexedOptions, *group.GroupId)

			groupName := *group.GroupId
			groupTagName := ec2helper.GetTagName(group.Tags)
			if groupTagName != nil {
				groupName = fmt.Sprintf("%s(%s)", *groupTagName, *group.GroupId)
			}

			if *group.GroupName == "default" {
				defaultOptionRepr, defaultOptionValue = &groupName, group.GroupId
			}

			data = append(data, []string{fmt.Sprintf("%d.", counter+1), groupName,
				*group.Description})
			counter++
		}
	}

	// If no security group is available, simply don't ask
	if len(data) <= 0 {
		return cli.ResponseNo
	}

	// Add "add all" option
	indexedOptions = append(indexedOptions, cli.ResponseAll)
	data = append(data, []string{fmt.Sprintf("%d.", len(data)+1),
		"Add all available security groups"})

	// Add "new" option
	indexedOptions = append(indexedOptions, cli.ResponseNew)
	data = append(data, []string{fmt.Sprintf("%d.", len(data)+1),
		"Create a new security group that enables SSH"})

	// Add "done" option, if the added security group slice is not empty
	if len(addedGroups) > 0 {
		indexedOptions = append(indexedOptions, cli.ResponseNo)
		data = append(data, []string{fmt.Sprintf("%d.", len(data)+1),
			"Don't add any more security group"})
	}

	question := "What security group would you like to use?"
	optionsText := table.BuildTable(data, []string{"Option", "Security Group", "Description"})

	answer := AskQuestion(&AskQuestionInput{
		QuestionString: 	question,
<<<<<<< HEAD
		DefaultOptionRepr: 	defaultOptionRepr,
		DefaultOption:     	defaultOptionValue,
=======
>>>>>>> b04e1e4f
		OptionsString:  	&optionsText,
		IndexedOptions:  	indexedOptions,
	})

	return answer
}

// Ask the users to select a security group placeholder
func AskSecurityGroupPlaceholder() string {
	data := [][]string{}
	indexedOptions := []string{}

	// Add the options
	indexedOptions = append(indexedOptions, cli.ResponseAll)
	indexedOptions = append(indexedOptions, cli.ResponseNew)
	data = append(data, []string{fmt.Sprintf("%d.", 1), "Use the default security group"})
	data = append(data, []string{fmt.Sprintf("%d.", 2), "Create and use a new security group for SSH"})

	question := "What security group would you like to use?"
	optionsText := table.BuildTable(data, []string{"Option", ""})

	answer := AskQuestion(&AskQuestionInput{
		QuestionString: question,
		OptionsString:  &optionsText,
		IndexedOptions: indexedOptions,
	})

	return answer
}

// Print confirmation information for instance launch and ask for confirmation
func AskConfirmationWithTemplate(h *ec2helper.EC2Helper,
	simpleConfig *config.SimpleInfo) (*string, error) {
	versions, err := h.GetLaunchTemplateVersions(simpleConfig.LaunchTemplateId,
		&simpleConfig.LaunchTemplateVersion)
	if err != nil {
		return nil, err
	}

	templateData := versions[0].LaunchTemplateData

	data := [][]string{}
	data = append(data, []string{"Region", *h.Sess.Config.Region})

	// Find and append all the subnets specified in the templates, if applicable
	if simpleConfig.SubnetId != "" {
		data = append(data, []string{"Subnet", simpleConfig.SubnetId})
	} else {
		data, err = table.AppendTemplateNetworkInterfaces(h, data, templateData.NetworkInterfaces)
		if err != nil {
			return nil, err
		}
	}

	// Append instance type
	instanceType := "not specified"
	if simpleConfig.InstanceType != "" {
		instanceType = simpleConfig.InstanceType
	} else if templateData.InstanceType != nil {
		instanceType = *templateData.InstanceType
	}
	data = append(data, []string{"Instance Type", instanceType})

	// Append image id
	imageId := "not specified"
	if simpleConfig.ImageId != "" {
		imageId = simpleConfig.ImageId
	} else if templateData.ImageId != nil {
		imageId = *templateData.ImageId
		// Give config file an image ID so it can be queried correctly later
		simpleConfig.ImageId = *templateData.ImageId
	}
	data = append(data, []string{"Image ID", imageId})

	// Append all EBS blocks, if applicable
	data = table.AppendTemplateEbs(data, templateData.BlockDeviceMappings)

	stringOptions := []string{cli.ResponseYes, cli.ResponseNo}

	configText := table.BuildTable(data, nil)
	optionsText := yesNoOption + "\n"
	question := "Please confirm if you would like to launch instance with following options: \n" +
		configText

	answer := AskQuestion(&AskQuestionInput{
		QuestionString: question,
		OptionsString:  &optionsText,
		StringOptions:  stringOptions,
	})

	return &answer, nil
}

// Print confirmation information for instance launch and ask for confirmation
func AskConfirmationWithInput(simpleConfig *config.SimpleInfo, detailedConfig *config.DetailedInfo,
	allowEdit bool) string {
	// If new subnets will be created, skip formatting the subnet info.
	subnetInfo := "New Subnet"
	subnet := detailedConfig.Subnet
	if simpleConfig.NewVPC {
		/*
			If the subnet id is not empty and is not a real subnet id,
			it will be a placeholder subnet with an availability zone.
		*/
		if simpleConfig.SubnetId != "" && simpleConfig.SubnetId[0:6] != "subnet" {
			subnetInfo += " in " + simpleConfig.SubnetId
		}
	} else {
		subnetInfo = *subnet.SubnetId
		subnetTagName := ec2helper.GetTagName(subnet.Tags)
		if subnetTagName != nil {
			subnetInfo = fmt.Sprintf("%s(%s)", *subnetTagName, *subnet.SubnetId)
		}
	}

	// If a new VPC will be created, skip formatting
	vpcInfo := "New VPC"
	vpc := detailedConfig.Vpc
	if !simpleConfig.NewVPC {
		vpcInfo = *vpc.VpcId
		vpcTagName := ec2helper.GetTagName(vpc.Tags)
		if vpcTagName != nil {
			vpcInfo = fmt.Sprintf("%s(%s)", *vpcTagName, *vpc.VpcId)
		}
	}

	// Get display data ready
	data := [][]string{
		{cli.ResourceRegion, simpleConfig.Region},
		{cli.ResourceVpc, vpcInfo},
		{cli.ResourceSubnet, subnetInfo},
		{cli.ResourceInstanceType, simpleConfig.InstanceType},
		{cli.ResourceImage, simpleConfig.ImageId},
	}

	indexedOptions := []string{}
	stringOptions := []string{cli.ResponseYes, cli.ResponseNo}

	/*
		Append all security groups.
		If security groups were successfully parsed into the detailed config, append them here.
		Otherwise, look for placeholder security groups, such as "all" and "new" in the simple config.
		Also, use the bool value to tell the next block what question option to use for security group
	*/
	if detailedConfig.SecurityGroups != nil {
		data = table.AppendSecurityGroups(data, detailedConfig.SecurityGroups)
	} else if simpleConfig.SecurityGroupIds != nil && len(simpleConfig.SecurityGroupIds) >= 1 {
		if simpleConfig.SecurityGroupIds[0] == cli.ResponseNew {
			data = append(data, []string{cli.ResourceSecurityGroup, "New security group for SSH"})
		} else if simpleConfig.SecurityGroupIds[0] == cli.ResponseAll {
			data = append(data, []string{cli.ResourceSecurityGroup, "New default security group"})
		}
	}

	if ec2helper.HasEbsVolume(detailedConfig.Image) {
		data = append(data, []string{cli.ResourceKeepEbsVolume,
			strconv.FormatBool(simpleConfig.KeepEbsVolumeAfterTermination)})
	}

	if detailedConfig.Image.PlatformDetails != nil &&
		ec2helper.IsLinux(*detailedConfig.Image.PlatformDetails) {
		if simpleConfig.AutoTerminationTimerMinutes > 0 {
			data = append(data, []string{cli.ResourceAutoTerminationTimer,
				strconv.Itoa(simpleConfig.AutoTerminationTimerMinutes)})
		} else {
			data = append(data, []string{cli.ResourceAutoTerminationTimer, "None"})
		}
	}

	// If edit is allowed, give all items a number and fill the indexed options
	if allowEdit {
		counter := 1
		for i := 0; i < len(data); i++ {
			// Skip region
			if data[i][0] == cli.ResourceRegion {
				continue
			}

			/*
				Only add an option number for rows that has a value in the first column,
				because some rows are subrows
			*/
			if data[i][0] != "" {
				/*
					If the row is for placeholder security group or placeholder subnet,
					append a placeholder option.
					Otherwise, append the first column of the row as option
				*/
				if simpleConfig.NewVPC {
					if data[i][0] == cli.ResourceSecurityGroup {
						indexedOptions = append(indexedOptions, cli.ResourceSecurityGroupPlaceholder)
					} else if data[i][0] == cli.ResourceSubnet {
						indexedOptions = append(indexedOptions, cli.ResourceSubnetPlaceholder)
					} else {
						indexedOptions = append(indexedOptions, data[i][0])
					}
				} else {
					indexedOptions = append(indexedOptions, data[i][0])
				}
				data[i][0] = fmt.Sprintf("%d.%s", counter, data[i][0])
				counter++
			}
		}
	}

	// Append all EBS blocks, if applicable
	blockDeviceMappings := detailedConfig.Image.BlockDeviceMappings
	data = table.AppendEbs(data, blockDeviceMappings)

	// Append instance store, if applicable
	if detailedConfig.InstanceTypeInfo.InstanceStorageInfo != nil {
		data = append(data, []string{"Instance Storage", fmt.Sprintf("%d GB",
			*detailedConfig.InstanceTypeInfo.InstanceStorageInfo.TotalSizeInGB)})
	}

	configText := table.BuildTable(data, nil)

	optionsText := configText + yesNoOption + "\n"
	question := "Please confirm if you would like to launch instance with following options: "

	answer := AskQuestion(&AskQuestionInput{
		QuestionString: question,
		OptionsString:  &optionsText,
		IndexedOptions: indexedOptions,
		StringOptions:  stringOptions,
	})

	return answer
}

// Ask if the user wants to save the config as a JSON config file
func AskSaveConfig() string {
	stringOptions := []string{cli.ResponseYes, cli.ResponseNo}

	optionsText := yesNoOption + "\n"
	question := "Do you want to save the configuration above as a JSON file that can be used in non-interactive mode? "

	answer := AskQuestion(&AskQuestionInput{
		QuestionString: question,
		DefaultOption:  aws.String(cli.ResponseNo),
		OptionsString:  &optionsText,
		StringOptions:  stringOptions,
	})

	return answer
}

// Ask the instance id to be connected
func AskInstanceId(h *ec2helper.EC2Helper) (*string, error) {
	// Only include running states
	states := []string{
		ec2.InstanceStateNameRunning,
	}

	instances, err := h.GetInstancesByState(states)
	if err != nil {
		return nil, err
	}

	// If no instance is available, simply don't ask
	if len(instances) <= 0 {
		return nil, errors.New("No instance available to connect")
	}

	data := [][]string{}
	indexedOptions := []string{}

	data, indexedOptions, _ = table.AppendInstances(data, indexedOptions, instances, nil)

	optionsText := table.BuildTable(data, []string{"Option", "Instance", "Tag-Key", "Tag-Value"})
	question := "Select the instance you want to connect to: "

	answer := AskQuestion(&AskQuestionInput{
		QuestionString: question,
		OptionsString:  &optionsText,
		IndexedOptions: indexedOptions,
	})

	return &answer, nil
}

// Ask the instance IDs to be terminated
func AskInstanceIds(h *ec2helper.EC2Helper, addedInstanceIds []string) (*string, error) {
	// Only include non-terminated states
	states := []string{
		ec2.InstanceStateNamePending,
		ec2.InstanceStateNameRunning,
		ec2.InstanceStateNameStopping,
		ec2.InstanceStateNameStopped,
	}

	instances, err := h.GetInstancesByState(states)
	if err != nil {
		return nil, err
	}

	data := [][]string{}
	indexedOptions := []string{}

	data, indexedOptions, finalCounter := table.AppendInstances(data, indexedOptions, instances,
		addedInstanceIds)

	// If no instance is available, simply don't ask
	if len(data) <= 0 {
		return nil, errors.New("No instance available to terminate")
	}

	// Add "done" option, if the added instance ids slice is not empty
	if len(addedInstanceIds) > 0 {
		indexedOptions = append(indexedOptions, cli.ResponseNo)
		data = append(data, []string{fmt.Sprintf("%d.", finalCounter+1),
			"Don't add any more instance id"})
	}

	optionsText := table.BuildTable(data, []string{"Option", "Instance", "Tag-Key", "Tag-Value"})
	question := "Select the instance you want to terminate: "
	if len(addedInstanceIds) > 0 {
		question = "If you wish to terminate multiple instance(s), add from the following: "
	}

	answer := AskQuestion(&AskQuestionInput{
		QuestionString: question,
		OptionsString:  &optionsText,
		IndexedOptions: indexedOptions,
	})

	return &answer, err
}

// AskTerminationConfirmation confirms if the user wants to terminate the selected instanceIds
func AskTerminationConfirmation(instanceIds []string) string {
	stringOptions := []string{cli.ResponseYes, cli.ResponseNo}

	optionsText := yesNoOption + "\n"
	question := fmt.Sprintf("Are you sure you want to terminate %d instance(s): %s ", len(instanceIds), instanceIds)

	answer := AskQuestion(&AskQuestionInput{
		QuestionString: question,
		DefaultOption:  aws.String(cli.ResponseNo),
		OptionsString:  &optionsText,
		StringOptions:  stringOptions,
	})

	return answer
}<|MERGE_RESOLUTION|>--- conflicted
+++ resolved
@@ -727,11 +727,8 @@
 
 	answer := AskQuestion(&AskQuestionInput{
 		QuestionString: 	question,
-<<<<<<< HEAD
 		DefaultOptionRepr: 	defaultOptionRepr,
 		DefaultOption:     	defaultOptionValue,
-=======
->>>>>>> b04e1e4f
 		OptionsString:  	&optionsText,
 		IndexedOptions:  	indexedOptions,
 	})
